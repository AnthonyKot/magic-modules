---
subcategory: "Cloud SQL"
description: |-
  Creates a new SQL database instance in Google Cloud SQL.
---

# google_sql_database_instance

Creates a new Google SQL Database Instance. For more information, see the [official documentation](https://cloud.google.com/sql/),
or the [JSON API](https://cloud.google.com/sql/docs/admin-api/v1beta4/instances).

~> **NOTE on `google_sql_database_instance`:** - Second-generation instances include a
default 'root'@'%' user with no password. This user will be deleted by Terraform on
instance creation. You should use `google_sql_user` to define a custom user with
a restricted host and strong password.

-> **Note**: On newer versions of the provider, you must explicitly set `deletion_protection=false`
(and run `terraform apply` to write the field to state) in order to destroy an instance.
It is recommended to not set this field (or set it to true) until you're ready to destroy the instance and its databases.

## Example Usage

### SQL Second Generation Instance

```hcl
resource "google_sql_database_instance" "main" {
  name             = "main-instance"
  database_version = "POSTGRES_15"
  region           = "us-central1"

  settings {
    # Second-generation instance tiers are based on the machine
    # type. See argument reference below.
    tier = "db-f1-micro"
  }
}
```

### Granular restriction of network access

```hcl
resource "google_compute_instance" "apps" {
  count        = 8
  name         = "apps-${count.index + 1}"
  machine_type = "f1-micro"

  boot_disk {
    initialize_params {
      image = "ubuntu-os-cloud/ubuntu-1804-lts"
    }
  }

  network_interface {
    network = "default"

    access_config {
      // Ephemeral IP
    }
  }
}

resource "random_id" "db_name_suffix" {
  byte_length = 4
}

locals {
  onprem = ["192.168.1.2", "192.168.2.3"]
}

resource "google_sql_database_instance" "postgres" {
  name             = "postgres-instance-${random_id.db_name_suffix.hex}"
  database_version = "POSTGRES_15"

  settings {
    tier = "db-f1-micro"

    ip_configuration {

      dynamic "authorized_networks" {
        for_each = google_compute_instance.apps
        iterator = apps

        content {
          name  = apps.value.name
          value = apps.value.network_interface.0.access_config.0.nat_ip
        }
      }

      dynamic "authorized_networks" {
        for_each = local.onprem
        iterator = onprem

        content {
          name  = "onprem-${onprem.key}"
          value = onprem.value
        }
      }
    }
  }
}
```

### Private IP Instance
~> **NOTE:** For private IP instance setup, note that the `google_sql_database_instance` does not actually interpolate values from `google_service_networking_connection`. You must explicitly add a `depends_on`reference as shown below.

```hcl
resource "google_compute_network" "private_network" {
  provider = google-beta

  name = "private-network"
}

resource "google_compute_global_address" "private_ip_address" {
  provider = google-beta

  name          = "private-ip-address"
  purpose       = "VPC_PEERING"
  address_type  = "INTERNAL"
  prefix_length = 16
  network       = google_compute_network.private_network.id
}

resource "google_service_networking_connection" "private_vpc_connection" {
  provider = google-beta

  network                 = google_compute_network.private_network.id
  service                 = "servicenetworking.googleapis.com"
  reserved_peering_ranges = [google_compute_global_address.private_ip_address.name]
}

resource "random_id" "db_name_suffix" {
  byte_length = 4
}

resource "google_sql_database_instance" "instance" {
  provider = google-beta

  name             = "private-instance-${random_id.db_name_suffix.hex}"
  region           = "us-central1"
  database_version = "MYSQL_5_7"

  depends_on = [google_service_networking_connection.private_vpc_connection]

  settings {
    tier = "db-f1-micro"
    ip_configuration {
      ipv4_enabled                                  = false
      private_network                               = google_compute_network.private_network.self_link
      enable_private_path_for_google_cloud_services = true
    }
  }
}

provider "google-beta" {
  region = "us-central1"
  zone   = "us-central1-a"
}
```

### ENTERPRISE_PLUS Instance with data_cache_config

```hcl
resource "google_sql_database_instance" "main" {
  name             = "enterprise-plus-main-instance"
  database_version = "MYSQL_8_0_31"
  settings {
    tier    = "db-perf-optimized-N-2"
    edition = "ENTERPRISE_PLUS"
    data_cache_config {
        data_cache_enabled = true
    }
  }
}
```

### Cloud SQL Instance with PSC connectivity

```hcl
resource "google_sql_database_instance" "main" {
  name             = "psc-enabled-main-instance"
  database_version = "MYSQL_8_0"
  settings {
    tier    = "db-f1-micro"
    ip_configuration {
      psc_config {
        psc_enabled = true
        allowed_consumer_projects = ["allowed-consumer-project-name"]
      }
      ipv4_enabled = false
    }
    backup_configuration {
      enabled = true
      binary_log_enabled = true
    }
    availability_type = "REGIONAL"
  }
}
```

## Argument Reference

The following arguments are supported:

* `region` - (Optional) The region the instance will sit in. If a region is not provided in the resource definition,
    the provider region will be used instead.

- - -

* `settings` - (Optional) The settings to use for the database. The
    configuration is detailed below. Required if `clone` is not set.

* `database_version` - (Required) The MySQL, PostgreSQL or
SQL Server version to use. Supported values include `MYSQL_5_6`,
`MYSQL_5_7`, `MYSQL_8_0`, `POSTGRES_9_6`,`POSTGRES_10`, `POSTGRES_11`,
`POSTGRES_12`, `POSTGRES_13`, `POSTGRES_14`, `POSTGRES_15`, `SQLSERVER_2017_STANDARD`,
`SQLSERVER_2017_ENTERPRISE`, `SQLSERVER_2017_EXPRESS`, `SQLSERVER_2017_WEB`.
`SQLSERVER_2019_STANDARD`, `SQLSERVER_2019_ENTERPRISE`, `SQLSERVER_2019_EXPRESS`,
`SQLSERVER_2019_WEB`.
[Database Version Policies](https://cloud.google.com/sql/docs/db-versions)
includes an up-to-date reference of supported versions.

* `name` - (Optional, Computed) The name of the instance. If the name is left
    blank, Terraform will randomly generate one when the instance is first
    created. This is done because after a name is used, it cannot be reused for
    up to [one week](https://cloud.google.com/sql/docs/delete-instance).

* `maintenance_version`  - (Optional) The current software version on the instance. This attribute can not be set during creation. Refer to `available_maintenance_versions` attribute to see what `maintenance_version` are available for upgrade. When this attribute gets updated, it will cause an instance restart. Setting a `maintenance_version` value that is older than the current one on the instance will be ignored.

* `master_instance_name` - (Optional) The name of the existing instance that will
    act as the master in the replication setup. Note, this requires the master to
    have `binary_log_enabled` set, as well as existing backups.

* `project` - (Optional) The ID of the project in which the resource belongs. If it
    is not provided, the provider project is used.

* `replica_configuration` - (Optional) The configuration for replication. The
    configuration is detailed below. Valid only for MySQL instances.

* `root_password` - (Optional) Initial root password. Can be updated. Required for MS SQL Server.

* `encryption_key_name` - (Optional)
    The full path to the encryption key used for the CMEK disk encryption.  Setting
    up disk encryption currently requires manual steps outside of Terraform.
    The provided key must be in the same region as the SQL instance.  In order
    to use this feature, a special kind of service account must be created and
    granted permission on this key.  This step can currently only be done
    manually, please see [this step](https://cloud.google.com/sql/docs/mysql/configure-cmek#service-account).
    That service account needs the `Cloud KMS > Cloud KMS CryptoKey Encrypter/Decrypter` role on your
    key - please see [this step](https://cloud.google.com/sql/docs/mysql/configure-cmek#grantkey).

* `deletion_protection` - (Optional) Whether Terraform will be prevented from destroying the instance.
    When the field is set to true or unset in Terraform state, a `terraform apply`
    or `terraform destroy` that would delete the instance will fail.
    When the field is set to false, deleting the instance is allowed.

  ~> **NOTE:** This flag only protects instances from deletion within Terraform. To protect your instances from accidental deletion across all surfaces (API, gcloud, Cloud Console and Terraform), use the API flag `settings.deletion_protection_enabled`.

* `restore_backup_context` - (optional) The context needed to restore the database to a backup run. This field will
    cause Terraform to trigger the database to restore from the backup run indicated. The configuration is detailed below.
    **NOTE:** Restoring from a backup is an imperative action and not recommended via Terraform. Adding or modifying this
    block during resource creation/update will trigger the restore action after the resource is created/updated.

* `clone` - (Optional) The context needed to create this instance as a clone of another instance. When this field is set during
    resource creation, Terraform will attempt to clone another instance as indicated in the context. The
    configuration is detailed below.

The `settings` block supports:

* `tier` - (Required) The machine type to use. See [tiers](https://cloud.google.com/sql/docs/admin-api/v1beta4/tiers)
    for more details and supported versions. Postgres supports only shared-core machine types,
    and custom machine types such as `db-custom-2-13312`. See the [Custom Machine Type Documentation](https://cloud.google.com/compute/docs/instances/creating-instance-with-custom-machine-type#create) to learn about specifying custom machine types.

* `edition` - (Optional) The edition of the instance, can be `ENTERPRISE` or `ENTERPRISE_PLUS`.

* `user_labels` - (Optional) A set of key/value user label pairs to assign to the instance.

* `activation_policy` - (Optional) This specifies when the instance should be
    active. Can be either `ALWAYS`, `NEVER` or `ON_DEMAND`.

* `availability_type` - (Optional) The availability type of the Cloud SQL
  instance, high availability (`REGIONAL`) or single zone (`ZONAL`).' For all instances, ensure that
  `settings.backup_configuration.enabled` is set to `true`.
  For MySQL instances, ensure that `settings.backup_configuration.binary_log_enabled` is set to `true`.
  For Postgres and SQL Server instances, ensure that `settings.backup_configuration.point_in_time_recovery_enabled`
  is set to `true`. Defaults to `ZONAL`.

* `collation` - (Optional) The name of server instance collation.

* `connector_enforcement` - (Optional) Enables the enforcement of Cloud SQL Auth Proxy or Cloud SQL connectors for all the connections. If enabled, all the direct connections are rejected.

* `deletion_protection_enabled` - (Optional) Enables deletion protection of an instance at the GCP level. Enabling this protection will guard against accidental deletion across all surfaces (API, gcloud, Cloud Console and Terraform) by enabling the [GCP Cloud SQL instance deletion protection](https://cloud.google.com/sql/docs/postgres/deletion-protection). Terraform provider support was introduced in version 4.48.0. Defaults to `false`.

* `enable_google_ml_integration` - (Optional) Enables [Cloud SQL instances to connect to Vertex AI](https://cloud.google.com/sql/docs/postgres/integrate-cloud-sql-with-vertex-ai) and pass requests for real-time predictions and insights. Defaults to `false`.

* `enable_dataplex_integration` - (Optional) Enables [Cloud SQL instance integration with Dataplex](https://cloud.google.com/sql/docs/mysql/dataplex-catalog-integration). MySQL, Postgres and SQL Server instances are supported for this feature. Defaults to `false`.

* `disk_autoresize` - (Optional) Enables auto-resizing of the storage size. Defaults to `true`. Note that if `disk_size` is set, future `terraform apply` calls will attempt to delete the instance in order to resize the disk to the value specified in disk_size if it has been resized. To avoid this, ensure that `lifecycle.ignore_changes` is applied to `disk_size`.

* `disk_autoresize_limit` - (Optional) The maximum size to which storage capacity can be automatically increased. The default value is 0, which specifies that there is no limit.

* `disk_size` - (Optional) The size of data disk, in GB. Size of a running instance cannot be reduced but can be increased. The minimum value is 10GB. Note that this value will override the resizing from `disk_autoresize` if that feature is enabled. To avoid this, set `lifecycle.ignore_changes` on this field.

* `disk_type` - (Optional) The type of data disk: PD_SSD or PD_HDD. Defaults to `PD_SSD`.

* `pricing_plan` - (Optional) Pricing plan for this instance, can only be `PER_USE`.

* `time_zone` - (Optional) The time_zone to be used by the database engine (supported only for SQL Server), in SQL Server timezone format.

The optional `settings.advanced_machine_features` subblock supports:

* `threads_per_core` - (Optional) The number of threads per core. The value of this flag can be 1 or 2. To disable SMT, set this flag to 1. Only available in Cloud SQL for SQL Server instances. See [smt](https://cloud.google.com/sql/docs/sqlserver/create-instance#smt-create-instance) for more details.

The optional `settings.database_flags` sublist supports:

* `name` - (Required) Name of the flag.

* `value` - (Required) Value of the flag.

The optional `settings.active_directory_config` subblock supports:

* `domain` - (Required) The domain name for the active directory (e.g., mydomain.com).
    Can only be used with SQL Server.

The optional `settings.data_cache_config` subblock supports:

* `data_cache_enabled` - (Optional) Whether data cache is enabled for the instance. Defaults to `false`. Can be used with MYSQL and PostgreSQL only.

The optional `settings.deny_maintenance_period` subblock supports:

* `end_date` - (Required) "deny maintenance period" end date. If the year of the end date is empty, the year of the start date also must be empty. In this case, it means the no maintenance interval recurs every year. The date is in format yyyy-m-dd (the month is without leading zeros)i.e., 2020-1-01, or 2020-11-01, or mm-dd, i.e., 11-01

* `start_date` - (Required) "deny maintenance period" start date. If the year of the start date is empty, the year of the end date also must be empty. In this case, it means the deny maintenance period recurs every year. The date is in format yyyy-m-dd (the month is without leading zeros)i.e., 2020-1-01, or 2020-11-01, or mm-dd, i.e., 11-01

* `time` - (Required) Time in UTC when the "deny maintenance period" starts on startDate and ends on endDate. The time is in format: HH:mm:SS, i.e., 00:00:00

The optional `settings.sql_server_audit_config` subblock supports:

* `bucket` - (Optional) The name of the destination bucket (e.g., gs://mybucket).

* `upload_interval` - (Optional) How often to upload generated audit files. A duration in seconds with up to nine fractional digits, terminated by 's'. Example: "3.5s".

* `retention_interval` - (Optional) How long to keep generated audit files. A duration in seconds with up to nine fractional digits, terminated by 's'. Example: "3.5s".

The optional `settings.backup_configuration` subblock supports:

* `binary_log_enabled` - (Optional) True if binary logging is enabled.
    Can only be used with MySQL.

* `enabled` - (Optional) True if backup configuration is enabled.

* `start_time` - (Optional) `HH:MM` format time indicating when backup
    configuration starts.
* `point_in_time_recovery_enabled` - (Optional) True if Point-in-time recovery is enabled. Will restart database if enabled after instance creation. Valid only for PostgreSQL and SQL Server instances.

* `location` - (Optional) The region where the backup will be stored

* `transaction_log_retention_days` - (Optional) The number of days of transaction logs we retain for point in time restore, from 1-7. For PostgreSQL Enterprise Plus instances, the number of days of retained transaction logs can be set from 1 to 35.

* `backup_retention_settings` - (Optional) Backup retention settings. The configuration is detailed below.

The optional `settings.backup_configuration.backup_retention_settings` subblock supports:

* `retained_backups` - (Optional) Depending on the value of retention_unit, this is used to determine if a backup needs to be deleted. If retention_unit
  is 'COUNT', we will retain this many backups.

* `retention_unit` - (Optional) The unit that 'retained_backups' represents. Defaults to `COUNT`.

The optional `settings.ip_configuration` subblock supports:

* `ipv4_enabled` - (Optional) Whether this Cloud SQL instance should be assigned
a public IPV4 address. At least `ipv4_enabled` must be enabled or a
`private_network` must be configured.

* `private_network` - (Optional) The VPC network from which the Cloud SQL
instance is accessible for private IP. For example, projects/myProject/global/networks/default.
Specifying a network enables private IP.
At least `ipv4_enabled` must be enabled or a `private_network` must be configured.
This setting can be updated, but it cannot be removed after it is set.

<<<<<<< HEAD
* `ssl_mode` - (Optional) Specify how SSL connection should be enforced in DB connections.
=======
* `require_ssl` - (Optional, Deprecated) Whether SSL connections over IP are enforced or not. To change this field, also set the corresponding value in `ssl_mode`. It will be fully deprecated in a future major release. For now, please use `ssl_mode` with a compatible `require_ssl` value instead.

* `ssl_mode` - (Optional) Specify how SSL connection should be enforced in DB connections. This field provides more SSL enforcement options compared to `require_ssl`. To change this field, also set the correspoding value in `require_ssl`.
    * For PostgreSQL instances, the value pairs are listed in the [API reference doc](https://cloud.google.com/sql/docs/postgres/admin-api/rest/v1beta4/instances#ipconfiguration) for `ssl_mode` field.
    * For MySQL instances, use the same value pairs as the PostgreSQL instances.
    * For SQL Server instances, set it to `ALLOW_UNENCRYPTED_AND_ENCRYPTED` when `require_ssl=false` and `ENCRYPTED_ONLY` otherwise.
>>>>>>> 70c34844

* `allocated_ip_range` - (Optional) The name of the allocated ip range for the private ip CloudSQL instance. For example: "google-managed-services-default". If set, the instance ip will be created in the allocated range. The range name must comply with [RFC 1035](https://datatracker.ietf.org/doc/html/rfc1035). Specifically, the name must be 1-63 characters long and match the regular expression [a-z]([-a-z0-9]*[a-z0-9])?.

* `enable_private_path_for_google_cloud_services` - (Optional) Whether Google Cloud services such as BigQuery are allowed to access data in this Cloud SQL instance over a private IP connection. SQLSERVER database type is not supported.

The optional `settings.ip_configuration.authorized_networks[]` sublist supports:

* `expiration_time` - (Optional) The [RFC 3339](https://tools.ietf.org/html/rfc3339)
  formatted date time string indicating when this whitelist expires.

* `name` - (Optional) A name for this whitelist entry.

* `value` - (Required) A CIDR notation IPv4 or IPv6 address that is allowed to
    access this instance. Must be set even if other two attributes are not for
    the whitelist to become active.

The optional `settings.ip_configuration.psc_config` sublist supports:

* `psc_enabled` - (Optional) Whether PSC connectivity is enabled for this instance.

* `allowed_consumer_projects` - (Optional) List of consumer projects that are allow-listed for PSC connections to this instance. This instance can be connected to with PSC from any network in these projects. Each consumer project in this list may be represented by a project number (numeric) or by a project id (alphanumeric).

The optional `settings.location_preference` subblock supports:

* `follow_gae_application` - (Optional) A GAE application whose zone to remain
    in. Must be in the same region as this instance.

* `zone` - (Optional) The preferred compute engine
    [zone](https://cloud.google.com/compute/docs/zones?hl=en).

* `secondary_zone` - (Optional) The preferred Compute Engine zone for the secondary/failover.

The optional `settings.maintenance_window` subblock for instances declares a one-hour
[maintenance window](https://cloud.google.com/sql/docs/instance-settings?hl=en#maintenance-window-2ndgen)
when an Instance can automatically restart to apply updates. The maintenance window is specified in UTC time. It supports:

* `day` - (Optional) Day of week (`1-7`), starting on Monday

* `hour` - (Optional) Hour of day (`0-23`), ignored if `day` not set

* `update_track` - (Optional) Receive updates after one week (`canary`) or after two weeks (`stable`) or after five weeks (`week5`) of notification.

The optional `settings.insights_config` subblock for instances declares Query Insights([MySQL](https://cloud.google.com/sql/docs/mysql/using-query-insights), [PostgreSQL](https://cloud.google.com/sql/docs/postgres/using-query-insights)) configuration. It contains:

* `query_insights_enabled` - True if Query Insights feature is enabled.

* `query_string_length` - Maximum query length stored in bytes. Between 256 and 4500. Default to 1024. Higher query lengths are more useful for analytical queries, but they also require more memory. Changing the query length requires you to restart the instance. You can still add tags to queries that exceed the length limit.

* `record_application_tags` - True if Query Insights will record application tags from query when enabled.

* `record_client_address` - True if Query Insights will record client address when enabled.

* `query_plans_per_minute` - Number of query execution plans captured by Insights per minute for all queries combined. Between 0 and 20. Default to 5.

The optional `settings.password_validation_policy` subblock for instances declares [Password Validation Policy](https://cloud.google.com/sql/docs/postgres/built-in-authentication) configuration. It contains:

* `min_length` - Specifies the minimum number of characters that the password must have.

* `complexity` - Checks if the password is a combination of lowercase, uppercase, numeric, and non-alphanumeric characters.

* `reuse_interval` - Specifies the number of previous passwords that you can't reuse.

* `disallow_username_substring` - Prevents the use of the username in the password.

* `password_change_interval` - Specifies the minimum duration after which you can change the password.

* `enable_password_policy` - Enables or disable the password validation policy.

The optional `replica_configuration` block must have `master_instance_name` set
to work, cannot be updated, and supports:

* `ca_certificate` - (Optional) PEM representation of the trusted CA's x509
    certificate.

* `client_certificate` - (Optional) PEM representation of the replica's x509
    certificate.

* `client_key` - (Optional) PEM representation of the replica's private key. The
    corresponding public key in encoded in the `client_certificate`.

* `connect_retry_interval` - (Optional) The number of seconds
    between connect retries. MySQL's default is 60 seconds.

* `dump_file_path` - (Optional) Path to a SQL file in GCS from which replica
    instances are created. Format is `gs://bucket/filename`.

* `failover_target` - (Optional) Specifies if the replica is the failover target.
    If the field is set to true the replica will be designated as a failover replica.
    If the master instance fails, the replica instance will be promoted as
    the new master instance.
  ~> **NOTE:** Not supported for Postgres database.

* `master_heartbeat_period` - (Optional) Time in ms between replication
    heartbeats.

* `password` - (Optional) Password for the replication connection.

* `ssl_cipher` - (Optional) Permissible ciphers for use in SSL encryption.

* `username` - (Optional) Username for replication connection.

* `verify_server_certificate` - (Optional) True if the master's common name
    value is checked during the SSL handshake.

The optional `clone` block supports:

* `source_instance_name` - (Required) Name of the source instance which will be cloned.

* `point_in_time` -  (Optional) The timestamp of the point in time that should be restored.

    A timestamp in RFC3339 UTC "Zulu" format, with nanosecond resolution and up to nine fractional digits. Examples: "2014-10-02T15:01:23Z" and "2014-10-02T15:01:23.045123456Z".

* `preferred_zone` - (Optional) (Point-in-time recovery for PostgreSQL only) Clone to an instance in the specified zone. If no zone is specified, clone to the same zone as the source instance. [clone-unavailable-instance](https://cloud.google.com/sql/docs/postgres/clone-instance#clone-unavailable-instance)

* `database_names` - (Optional) (SQL Server only, use with `point_in_time`) Clone only the specified databases from the source instance. Clone all databases if empty.

* `allocated_ip_range` -  (Optional) The name of the allocated ip range for the private ip CloudSQL instance. For example: "google-managed-services-default". If set, the cloned instance ip will be created in the allocated range. The range name must comply with [RFC 1035](https://tools.ietf.org/html/rfc1035). Specifically, the name must be 1-63 characters long and match the regular expression [a-z]([-a-z0-9]*[a-z0-9])?.

The optional `restore_backup_context` block supports:
**NOTE:** Restoring from a backup is an imperative action and not recommended via Terraform. Adding or modifying this
block during resource creation/update will trigger the restore action after the resource is created/updated.

* `backup_run_id` - (Required) The ID of the backup run to restore from.

* `instance_id` - (Optional) The ID of the instance that the backup was taken from. If left empty,
    this instance's ID will be used.

* `project` - (Optional) The full project ID of the source instance.`

## Attributes Reference

In addition to the arguments listed above, the following computed attributes are
exported:

* `self_link` - The URI of the created resource.

* `connection_name` - The connection name of the instance to be used in
connection strings. For example, when connecting with [Cloud SQL Proxy](https://cloud.google.com/sql/docs/mysql/connect-admin-proxy).

* `dsn_name` - The DNS name of the instance. See [Connect to an instance using Private Service Connect](https://cloud.google.com/sql/docs/mysql/configure-private-service-connect#view-summary-information-cloud-sql-instances-psc-enabled) for more details.

* `service_account_email_address` - The service account email address assigned to the
instance.

* `ip_address.0.ip_address` - The IPv4 address assigned.

* `ip_address.0.time_to_retire` - The time this IP address will be retired, in RFC
    3339 format.

* `ip_address.0.type` - The type of this IP address.

  * A `PRIMARY` address is an address that can accept incoming connections.

  * An `OUTGOING` address is the source address of connections originating from the instance, if supported.

  * A `PRIVATE` address is an address for an instance which has been configured to use private networking see: [Private IP](https://cloud.google.com/sql/docs/mysql/private-ip).

* `first_ip_address` - The first IPv4 address of any type assigned. This is to
support accessing the [first address in the list in a terraform output](https://github.com/hashicorp/terraform-provider-google/issues/912)
when the resource is configured with a `count`.

* `available_maintenance_versions`  - The list of all maintenance versions applicable on the instance.

* `public_ip_address` - The first public (`PRIMARY`) IPv4 address assigned. This is
a workaround for an [issue fixed in Terraform 0.12](https://github.com/hashicorp/terraform/issues/17048)
but also provides a convenient way to access an IP of a specific type without
performing filtering in a Terraform config.

* `private_ip_address` - The first private (`PRIVATE`) IPv4 address assigned. This is
a workaround for an [issue fixed in Terraform 0.12](https://github.com/hashicorp/terraform/issues/17048)
but also provides a convenient way to access an IP of a specific type without
performing filtering in a Terraform config.

* `psc_service_attachment_link` - the URI that points to the service attachment of the instance.

* `instance_type` - The type of the instance. The supported values are `SQL_INSTANCE_TYPE_UNSPECIFIED`, `CLOUD_SQL_INSTANCE`, `ON_PREMISES_INSTANCE` and `READ_REPLICA_INSTANCE`.

~> **NOTE:** Users can upgrade a read replica instance to a stand-alone Cloud SQL instance with the help of `instance_type`. To promote, users have to set the `instance_type` property as `CLOUD_SQL_INSTANCE` and remove/unset `master_instance_name` and `replica_configuration` from instance configuration. This operation might cause your instance to restart.

* `settings.version` - Used to make sure changes to the `settings` block are
    atomic.

* `server_ca_cert.0.cert` - The CA Certificate used to connect to the SQL Instance via SSL.

* `server_ca_cert.0.common_name` - The CN valid for the CA Cert.

* `server_ca_cert.0.create_time` - Creation time of the CA Cert.

* `server_ca_cert.0.expiration_time` - Expiration time of the CA Cert.

* `server_ca_cert.0.sha1_fingerprint` - SHA Fingerprint of the CA Cert.

## Timeouts

`google_sql_database_instance` provides the following
[Timeouts](https://developer.hashicorp.com/terraform/plugin/sdkv2/resources/retries-and-customizable-timeouts) configuration options:

- `create` - Default is 90 minutes.
- `update` - Default is 90 minutes.
- `delete` - Default is 90 minutes.

## Import

Database instances can be imported using one of any of these accepted formats:

* `projects/{{project}}/instances/{{name}}`
* `{{project}}/{{name}}`
* `{{name}}`

In Terraform v1.5.0 and later, use an [`import` block](https://developer.hashicorp.com/terraform/language/import) to import Database instances using one of the formats above. For example:

```tf
import {
  id = "projects/{{project}}/instances/{{name}}"
  to = google_sql_database_instance.default
}
```

When using the [`terraform import` command](https://developer.hashicorp.com/terraform/cli/commands/import), Database instances can be imported using one of the formats above. For example:

```
$ terraform import google_sql_database_instance.default projects/{{project}}/instances/{{name}}
$ terraform import google_sql_database_instance.default {{project}}/{{name}}
$ terraform import google_sql_database_instance.default {{name}}
```

~> **NOTE:** Some fields (such as `replica_configuration`) won't show a diff if they are unset in
config and set on the server.
When importing, double-check that your config has all the fields set that you expect- just seeing
no diff isn't sufficient to know that your config could reproduce the imported resource.<|MERGE_RESOLUTION|>--- conflicted
+++ resolved
@@ -377,16 +377,7 @@
 At least `ipv4_enabled` must be enabled or a `private_network` must be configured.
 This setting can be updated, but it cannot be removed after it is set.
 
-<<<<<<< HEAD
 * `ssl_mode` - (Optional) Specify how SSL connection should be enforced in DB connections.
-=======
-* `require_ssl` - (Optional, Deprecated) Whether SSL connections over IP are enforced or not. To change this field, also set the corresponding value in `ssl_mode`. It will be fully deprecated in a future major release. For now, please use `ssl_mode` with a compatible `require_ssl` value instead.
-
-* `ssl_mode` - (Optional) Specify how SSL connection should be enforced in DB connections. This field provides more SSL enforcement options compared to `require_ssl`. To change this field, also set the correspoding value in `require_ssl`.
-    * For PostgreSQL instances, the value pairs are listed in the [API reference doc](https://cloud.google.com/sql/docs/postgres/admin-api/rest/v1beta4/instances#ipconfiguration) for `ssl_mode` field.
-    * For MySQL instances, use the same value pairs as the PostgreSQL instances.
-    * For SQL Server instances, set it to `ALLOW_UNENCRYPTED_AND_ENCRYPTED` when `require_ssl=false` and `ENCRYPTED_ONLY` otherwise.
->>>>>>> 70c34844
 
 * `allocated_ip_range` - (Optional) The name of the allocated ip range for the private ip CloudSQL instance. For example: "google-managed-services-default". If set, the instance ip will be created in the allocated range. The range name must comply with [RFC 1035](https://datatracker.ietf.org/doc/html/rfc1035). Specifically, the name must be 1-63 characters long and match the regular expression [a-z]([-a-z0-9]*[a-z0-9])?.
 
