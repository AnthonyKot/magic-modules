--- conflicted
+++ resolved
@@ -545,135 +545,6 @@
                 output: true
                 item_type: Api::Type::String
       - !ruby/object:Api::Type::NestedObject
-<<<<<<< HEAD
-        name: 'configValues'
-        deprecation_message: >-
-          `config_values` is deprecated and will be removed in a future release. Use `x509_description` instead.
-        output: true
-        description: |
-          Describes some of the technical fields in a certificate.
-        properties:
-          - !ruby/object:Api::Type::NestedObject
-            name: 'keyUsage'
-            output: true
-            description: |
-              Indicates the intended use for keys that correspond to a certificate.
-            properties:
-              - !ruby/object:Api::Type::NestedObject
-                name: 'baseKeyUsage'
-                output: true
-                description: |
-                  Describes high-level ways in which a key may be used.
-                properties:
-                  - !ruby/object:Api::Type::NestedObject
-                    name: 'keyUsageOptions'
-                    output: true
-                    description: |
-                      Describes high-level ways in which a key may be used.
-                    properties:
-                      - !ruby/object:Api::Type::Boolean
-                        name: 'digitalSignature'
-                        output: true
-                        description: |
-                          The key may be used for digital signatures.
-                      - !ruby/object:Api::Type::Boolean
-                        name: 'contentCommitment'
-                        output: true
-                        description: |
-                          The key may be used for cryptographic commitments. Note that this may also be referred to as "non-repudiation".
-                      - !ruby/object:Api::Type::Boolean
-                        name: 'keyEncipherment'
-                        output: true
-                        description: |
-                          The key may be used to encipher other keys.
-                      - !ruby/object:Api::Type::Boolean
-                        name: 'dataEncipherment'
-                        output: true
-                        description: |
-                          The key may be used to encipher data.
-                      - !ruby/object:Api::Type::Boolean
-                        name: 'keyAgreement'
-                        output: true
-                        description: |
-                          The key may be used in a key agreement protocol.
-                      - !ruby/object:Api::Type::Boolean
-                        name: 'certSign'
-                        output: true
-                        description: |
-                          The key may be used to sign certificates.
-                      - !ruby/object:Api::Type::Boolean
-                        name: 'crlSign'
-                        output: true
-                        description: |
-                          The key may be used sign certificate revocation lists.
-                      - !ruby/object:Api::Type::Boolean
-                        name: 'encipherOnly'
-                        output: true
-                        description: |
-                          The key may be used to encipher only.
-                      - !ruby/object:Api::Type::Boolean
-                        name: 'decipherOnly'
-                        output: true
-                        description: |
-                          The key may be used to decipher only.
-              - !ruby/object:Api::Type::NestedObject
-                name: 'extendedKeyUsage'
-                output: true
-                description: |
-                  Describes high-level ways in which a key may be used.
-                properties:
-                  - !ruby/object:Api::Type::Boolean
-                    name: 'serverAuth'
-                    output: true
-                    description: |
-                      Corresponds to OID 1.3.6.1.5.5.7.3.1. Officially described as "TLS WWW server authentication", though regularly used for non-WWW TLS.
-                  - !ruby/object:Api::Type::Boolean
-                    name: 'clientAuth'
-                    output: true
-                    description: |
-                      Corresponds to OID 1.3.6.1.5.5.7.3.2. Officially described as "TLS WWW client authentication", though regularly used for non-WWW TLS.
-                  - !ruby/object:Api::Type::Boolean
-                    name: 'codeSigning'
-                    output: true
-                    description: |
-                      Corresponds to OID 1.3.6.1.5.5.7.3.3. Officially described as "Signing of downloadable executable code client authentication".
-                  - !ruby/object:Api::Type::Boolean
-                    name: 'emailProtection'
-                    output: true
-                    description: |
-                      Corresponds to OID 1.3.6.1.5.5.7.3.4. Officially described as "Email protection".
-                  - !ruby/object:Api::Type::Boolean
-                    name: 'timeStamping'
-                    output: true
-                    description: |
-                      Corresponds to OID 1.3.6.1.5.5.7.3.8. Officially described as "Binding the hash of an object to a time".
-                  - !ruby/object:Api::Type::Boolean
-                    name: 'ocspSigning'
-                    output: true
-                    description: |
-                      Corresponds to OID 1.3.6.1.5.5.7.3.9. Officially described as "Signing OCSP responses".
-              - !ruby/object:Api::Type::Array
-                name: 'unknownExtendedKeyUsages'
-                output: true
-                description: |
-                  An ObjectId specifies an object identifier (OID). These provide context and describe types in ASN.1 messages.
-                item_type: !ruby/object:Api::Type::NestedObject
-                  properties:
-                    - !ruby/object:Api::Type::NestedObject
-                      name: 'obectId'
-                      output: true
-                      description: |
-                        Required. Describes how some of the technical fields in a certificate should be populated.
-                      properties:
-                        - !ruby/object:Api::Type::Array
-                          name: 'objectIdPath'
-                          output: true
-                          item_type: Api::Type::Integer
-                          description: |
-                            An ObjectId specifies an object identifier (OID). These provide context and describe types in ASN.1 messages.
-      - !ruby/object:Api::Type::NestedObject
-=======
->>>>>>> 5b240fd3
         name: 'publicKey'
         output: true
         description: |
@@ -743,17 +614,6 @@
     description: |
       The chain that may be used to verify the X.509 certificate. Expected to be in issuer-to-root order according to RFC 5246.
     item_type: Api::Type::String
-<<<<<<< HEAD
-  - !ruby/object:Api::Type::Array
-    name: 'pemCertificates'
-    deprecation_message: >-
-      `pem_certificates` is deprecated and will be removed in a future major release. Use `pem_certificate_chain` instead.
-    output: true
-    description: |
-      Required. Expected to be in leaf-to-root order according to RFC 5246.
-    item_type: Api::Type::String
-=======
->>>>>>> 5b240fd3
   - !ruby/object:Api::Type::Time
     name: 'createTime'
     description: |
