<<<<<<< HEAD
- type: CUSTOM_STATE_SETTER
  field: management
  details:
    function: d.Set("management", tpgresource.FlattenContainerAzureNodePoolManagement(res.Management, d, config))
- type: CUSTOM_SCHEMA_VALUES
  field: management
  details:
    optional: true
    computed: true
- type: CUSTOM_SCHEMA_VALUES
  field: management.auto_repair
  details:
    optional: true
    computed: true
=======
- type: CUSTOMIZE_DIFF
  details:
    functions: 
    - tpgresource.DefaultProviderProject
>>>>>>> 34cf1356
<|MERGE_RESOLUTION|>--- conflicted
+++ resolved
@@ -1,4 +1,3 @@
-<<<<<<< HEAD
 - type: CUSTOM_STATE_SETTER
   field: management
   details:
@@ -13,9 +12,7 @@
   details:
     optional: true
     computed: true
-=======
 - type: CUSTOMIZE_DIFF
   details:
     functions: 
-    - tpgresource.DefaultProviderProject
->>>>>>> 34cf1356
+    - tpgresource.DefaultProviderProject